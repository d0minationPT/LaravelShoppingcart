--- conflicted
+++ resolved
@@ -354,26 +354,15 @@
             'name'     => $this->name,
             'qty'      => $this->qty,
             'price'    => $this->price,
-<<<<<<< HEAD
             'options'  => $this->options,
             'conditions' => $this->conditions,
             'subtotal'  => $this->subtotal(),
             'total'     => $this->total(),
-=======
-            'options'  => $this->options->toArray(),
-            'tax'      => $this->tax,
-            'subtotal' => $this->subtotal
->>>>>>> cb406fb0
         ];
     }
 
     
     /**
-<<<<<<< HEAD
-     * get the sum of price
-     *
-     * @return mixed|null
-=======
      * Convert the object to its JSON representation.
      *
      * @param int $options
@@ -392,11 +381,9 @@
      * @param string $decimalPoint
      * @param string $thousandSeperator
      * @return string
->>>>>>> cb406fb0
      */
     public function getPriceSum()
     {
-<<<<<<< HEAD
         return Formatter::numberFormat($this->price * $this->qty, false);
     }
    
@@ -417,18 +404,6 @@
         $conditionInstance = CartConditionCollection::class;
         if( $this->conditions instanceof $conditionInstance ){
             return true;
-=======
-        if (is_null($decimals)){
-            $decimals = is_null(config('cart.format.decimals')) ? 2 : config('cart.format.decimals');
-        }
-
-        if (is_null($decimalPoint)){
-            $decimalPoint = is_null(config('cart.format.decimal_point')) ? '.' : config('cart.format.decimal_point');
-        }
-
-        if (is_null($thousandSeperator)){
-            $thousandSeperator = is_null(config('cart.format.thousand_seperator')) ? ',' : config('cart.format.thousand_seperator');
->>>>>>> cb406fb0
         }
         return false;
     }
